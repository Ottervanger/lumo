--- conflicted
+++ resolved
@@ -79,8 +79,7 @@
 	return renderables;
 };
 
-const drawTiles = function(renderer, container, tiles, plot, pyramid, layer, ignoreFade = false) {
-	let requiresDeconfliction = false;
+const drawTiles = function(renderer, container, tiles, plot, pyramid, ignoreFade = false) {
 	const tileSize = plot.tileSize;
 	// create document fragment
 	const fragment = document.createDocumentFragment();
@@ -88,7 +87,6 @@
 	const renderables = getRenderables(plot, pyramid);
 	renderables.forEach((renderable, hash) => {
 		if (!tiles.has(hash)) {
-			requiresDeconfliction = true;
 			const coord = renderable.coord;
 			// create tile element
 			const elem = renderer.createTile(tileSize);
@@ -122,7 +120,6 @@
 	});
 	// append all new tiles to the container
 	container.appendChild(fragment);
-<<<<<<< HEAD
 	// emit a postdraw event
 	renderer.emit(EventType.POST_DRAW, new DrawEvent(renderables, null));
 };
@@ -134,14 +131,6 @@
 		tiles.delete(hash);
 		container.removeChild(tile.elem);
 	});
-=======
-
-	if (requiresDeconfliction) {		
-		if(layer.postUpdate){
-			layer.postUpdate();
-		}
-	}
->>>>>>> 414fee18
 };
 
 /**
@@ -254,8 +243,10 @@
 
 		if (tiles.size > 0 && stale.size === tiles.size) {
 			// all tiles are stale, remove them all
-			clearTimeout(this.eraseTimeout);
-			this.eraseTimeout = null;
+			if (this.eraseTimeout) {
+				clearTimeout(this.eraseTimeout);
+				this.eraseTimeout = null;
+			}
 			tiles.clear();
 			container.innerHTML = '';
 		} else {
